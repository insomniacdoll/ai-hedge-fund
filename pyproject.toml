[tool.poetry]
name = "ai-hedge-fund"
version = "0.1.0"
description = "An AI-powered hedge fund that uses multiple agents to make trading decisions"
authors = ["Your Name <your.email@example.com>"]
readme = "README.md"
packages = [
    { include = "src", from = "." },
    { include = "app", from = "." }
]

[tool.poetry.dependencies]
python = "^3.11"
langchain = "0.3.0"
langchain-anthropic = "0.3.5"
langchain-groq = "0.2.3"
langchain-openai = "^0.3.5"
langchain-deepseek = "^0.1.2"
langchain-ollama = "^0.2.0"
langgraph = "0.2.56"
pandas = "^2.1.0"
numpy = "^1.24.0"
python-dotenv = "1.0.0"
matplotlib = "^3.9.2"
tabulate = "^0.9.0"
colorama = "^0.4.6"
questionary = "^2.1.0"
rich = "^13.9.4"
langchain-google-genai = "^2.0.11"
<<<<<<< HEAD
yfinance = "0.2.55"
requests-ratelimiter = "0.7.0"
=======
# Backend dependencies
fastapi = {extras = ["standard"], version = "^0.104.0"}
fastapi-cli = "^0.0.7"
pydantic = "^2.4.2"
httpx = "^0.27.0"
sqlalchemy = "^2.0.22"
alembic = "^1.12.0"
>>>>>>> 34af2147

[tool.poetry.group.dev.dependencies]
pytest = "^7.4.0"
black = "^23.7.0"
isort = "^5.12.0"
flake8 = "^6.1.0"

[build-system]
requires = ["poetry-core"]
build-backend = "poetry.core.masonry.api"

[tool.black]
line-length = 420
target-version = ['py311']
include = '\.pyi?$'

[tool.isort]
profile = "black"
force_alphabetical_sort_within_sections = true<|MERGE_RESOLUTION|>--- conflicted
+++ resolved
@@ -27,10 +27,8 @@
 questionary = "^2.1.0"
 rich = "^13.9.4"
 langchain-google-genai = "^2.0.11"
-<<<<<<< HEAD
 yfinance = "0.2.55"
 requests-ratelimiter = "0.7.0"
-=======
 # Backend dependencies
 fastapi = {extras = ["standard"], version = "^0.104.0"}
 fastapi-cli = "^0.0.7"
@@ -38,7 +36,6 @@
 httpx = "^0.27.0"
 sqlalchemy = "^2.0.22"
 alembic = "^1.12.0"
->>>>>>> 34af2147
 
 [tool.poetry.group.dev.dependencies]
 pytest = "^7.4.0"
